"""Toolchains for Just-in-time Python extension compilation."""

from __future__ import division, print_function

__copyright__ = """
"Copyright (C) 2008,9 Andreas Kloeckner, Bryan Catanzaro
"""

__license__ = """
Permission is hereby granted, free of charge, to any person obtaining a copy
of this software and associated documentation files (the "Software"), to deal
in the Software without restriction, including without limitation the rights
to use, copy, modify, merge, publish, distribute, sublicense, and/or sell
copies of the Software, and to permit persons to whom the Software is
furnished to do so, subject to the following conditions:

The above copyright notice and this permission notice shall be included in
all copies or substantial portions of the Software.

THE SOFTWARE IS PROVIDED "AS IS", WITHOUT WARRANTY OF ANY KIND, EXPRESS OR
IMPLIED, INCLUDING BUT NOT LIMITED TO THE WARRANTIES OF MERCHANTABILITY,
FITNESS FOR A PARTICULAR PURPOSE AND NONINFRINGEMENT. IN NO EVENT SHALL THE
AUTHORS OR COPYRIGHT HOLDERS BE LIABLE FOR ANY CLAIM, DAMAGES OR OTHER
LIABILITY, WHETHER IN AN ACTION OF CONTRACT, TORT OR OTHERWISE, ARISING FROM,
OUT OF OR IN CONNECTION WITH THE SOFTWARE OR THE USE OR OTHER DEALINGS IN
THE SOFTWARE.
"""


from codepy import CompileError
from pytools import Record


class Toolchain(Record):
    """Abstract base class for tools used to link dynamic Python modules."""

    def __init__(self, *args, **kwargs):
        if 'features' not in kwargs:
            kwargs['features'] = set()
        Record.__init__(self, *args, **kwargs)

    def get_version(self):
        """Return a string describing the exact version of the tools (compilers etc.)
        involved in this toolchain.

        Implemented by subclasses.
        """

        raise NotImplementedError

    def abi_id(self):
        """Return a picklable Python object that describes the ABI (Python version,
        compiler versions, etc.) against which a Python module is compiled.
        """

        import sys
        return [self.get_version(), sys.version]

    def add_library(self, feature, include_dirs, library_dirs, libraries):
        """Add *include_dirs*, *library_dirs* and *libraries* describing the
        library named *feature* to the toolchain.

        Future toolchain invocations will include compiler flags referencing
        the respective resources.

        Duplicate directories are ignored, as will be attempts to add the same
        *feature* twice.
        """
        if feature in self.features:
            return

        self.features.add(feature)

        for idir in include_dirs:
            if idir not in self.include_dirs:
                self.include_dirs.append(idir)

        for ldir in library_dirs:
            if ldir not in self.library_dirs:
                self.library_dirs.append(ldir)

        self.libraries = libraries + self.libraries

    def get_dependencies(self,  source_files):
        """Return a list of header files referred to by *source_files.

        Implemented by subclasses.
        """

        raise NotImplementedError

    def build_extension(self, ext_file, source_files, debug=False):
        """Create the extension file *ext_file* from *source_files*
        by invoking the toolchain. Raise :exc:`CompileError` in
        case of error.

        If *debug* is True, print the commands executed.

        Implemented by subclasses.
        """

        raise NotImplementedError

    def build_object(self, obj_file, source_files, debug=False):
        """Build a compiled object *obj_file* from *source_files*
        by invoking the toolchain. Raise :exc:`CompileError` in
        case of error.

        If *debug* is True, print the commands executed.

        Implemented by subclasses.
        """

        raise NotImplementedError

    def link_extension(self, ext_file, object_files, debug=False):
        """Create the extension file *ext_file* from *object_files*
        by invoking the toolchain. Raise :exc:`CompileError` in
        case of error.

        If *debug* is True, print the commands executed.

        Implemented by subclasses.
        """

        raise NotImplementedError

    def with_optimization_level(self, level, **extra):
        """Return a new Toolchain object with the optimization level
        set to `level` , on the scale defined by the gcc -O option.
        Levels greater than four may be defined to perform certain, expensive
        optimizations. Further, extra keyword arguments may be defined.
        If a subclass doesn't understand an "extra" argument, it should
        simply ignore it.

        Level may also be "debug" to specifiy a debug build.

        Implemented by subclasses.
        """

        raise NotImplementedError


# {{{ gcc-like tool chain

class GCCLikeToolchain(Toolchain):
    def get_version(self):
        result, stdout, stderr = call_capture_output([self.cc, "--version"])
        if result != 0:
            raise RuntimeError("version query failed: "+stderr)
        return stdout

    def enable_debugging(self):
        self.cflags = [f for f in self.cflags if not f.startswith("-O")] + ["-g"]

    def get_dependencies(self, source_files):
        from codepy.tools import join_continued_lines
        result, stdout, stderr = call_capture_output(
                [self.cc]
                + ["-M"]
                + ["-D%s" % define for define in self.defines]
                + ["-U%s" % undefine for undefine in self.undefines]
                + ["-I%s" % idir for idir in self.include_dirs]
                + self.cflags
                + source_files
                )

        if result != 0:
            raise CompileError("getting dependencies failed: "+stderr)

        lines = join_continued_lines(stdout.split("\n"))
        from pytools import flatten
        return set(flatten(
            line.split()[2:] for line in lines))

    def build_object(self, ext_file, source_files, debug=False):
        cc_cmdline = (
                self._cmdline(source_files, True)
                + ["-o", ext_file]
                )

        from pytools.prefork import call
        if debug:
            print(" ".join(cc_cmdline))

        result = call(cc_cmdline)

        if result != 0:
            import sys
            print("FAILED compiler invocation:"
                  + " ".join(cc_cmdline), file=sys.stderr)
            raise CompileError("module compilation failed")

    def build_extension(self, ext_file, source_files, debug=False):
        cc_cmdline = (
                self._cmdline(source_files, False)
                + ["-o", ext_file]
                )

        from pytools.prefork import call
        if debug:
            print(" ".join(cc_cmdline))

        result = call(cc_cmdline)

        if result != 0:
            import sys
            print("FAILED compiler invocation:" + " ".join(cc_cmdline),
                  file=sys.stderr)
            raise CompileError("module compilation failed")

    def link_extension(self, ext_file, object_files, debug=False):
        cc_cmdline = (
                self._cmdline(object_files, False)
                + ["-o", ext_file]
                )

        from pytools.prefork import call
        if debug:
            print(" ".join(cc_cmdline))

        result = call(cc_cmdline)

        if result != 0:
            import sys
            print("FAILED compiler invocation:" + " ".join(cc_cmdline),
                  file=sys.stderr)
            raise CompileError("module compilation failed")

# }}}


# {{{ gcc toolchain

class GCCToolchain(GCCLikeToolchain):
    def get_version_tuple(self):
        ver = self.get_version()
        lines = ver.split("\n")
        words = lines[0].split()
        numbers = words[2].split(".")

        result = []
        for n in numbers:
            try:
                result.append(int(n))
            except ValueError:
                # not an integer? too bad.
                break

        return tuple(result)

    def _cmdline(self, files, object=False):
        if object:
            ld_options = ['-c']
            link = []
        else:
            ld_options = self.ldflags
            link = ["-L%s" % ldir for ldir in self.library_dirs]
            link.extend(["-l%s" % lib for lib in self.libraries])
        return (
            [self.cc]
            + self.cflags
            + ld_options
            + ["-D%s" % define for define in self.defines]
            + ["-U%s" % undefine for undefine in self.undefines]
            + ["-I%s" % idir for idir in self.include_dirs]
            + files
            + link
            )

    def abi_id(self):
        return Toolchain.abi_id(self) + [self._cmdline([])]

    def with_optimization_level(self, level, debug=False, **extra):
<<<<<<< HEAD
        def remove_prefix(line, prefix):
            return [f for f in line if not f.startswith(prefix)]
=======
        def remove_prefix(flags, prefix):
            return [f for f in flags if not f.startswith(prefix)]
>>>>>>> ff6ad8da

        cflags = self.cflags
        for pfx in ["-O", "-g", "-march", "-mtune", "-DNDEBUG"]:
            cflags = remove_prefix(cflags, pfx)

        if level == "debug":
            oflags = ["-g"]
        else:
            oflags = ["-O%d" % level, "-DNDEBUG"]

            if level >= 2 and self.get_version_tuple() >= (4, 3):
                oflags.extend(["-march=native", "-mtune=native", ])

        return self.copy(cflags=cflags + oflags)

# }}}


# {{{ nvcc

class NVCCToolchain(GCCLikeToolchain):
    def get_version_tuple(self):
        ver = self.get_version()
        lines = ver.split("\n")
        words = lines[3].split()
        numbers = words[4].split('.') + words[5].split('.')

        result = []
        for n in numbers:
            try:
                result.append(int(n))
            except ValueError:
                # not an integer? too bad.
                break

        return tuple(result)

    def _cmdline(self, files, object=False):
        if object:
            ldflags = ['-c']
            load = []
        else:
            ldflags = self.ldflags
            load = ["-L%s" % ldir for ldir in self.library_dirs]
            load.extend(["-l%s" % lib for lib in self.libraries])
        return (
                [self.cc]
                + self.cflags
                + ldflags
                + ["-D%s" % define for define in self.defines]
                + ["-U%s" % undefine for undefine in self.undefines]
                + ["-I%s" % idir for idir in self.include_dirs]
                + files
                + load
                )

    def abi_id(self):
        return Toolchain.abi_id(self) + [self._cmdline([])]

    def build_object(self, ext_file, source_files, debug=False):
        cc_cmdline = (
                self._cmdline(source_files, True)
                + ["-o", ext_file]
                )

        if debug:
            print(" ".join(cc_cmdline))

        result, stdout, stderr = call_capture_output(cc_cmdline)
        print(stderr)
        print(stdout)

        if "error" in stderr:
            # work around a bug in nvcc, which doesn't provide a non-zero
            # return code even if it failed.
            result = 1

        if result != 0:
            import sys
            print("FAILED compiler invocation:" + " ".join(cc_cmdline),
                  file=sys.stderr)
            raise CompileError("module compilation failed")

# }}}


# {{{ configuration

class ToolchainGuessError(Exception):
    pass


def _guess_toolchain_kwargs_from_python_config():
    def strip_prefix(pfx, value):
        if value.startswith(pfx):
            return value[len(pfx):]
        else:
            return value

    from distutils.sysconfig import parse_makefile, get_makefile_filename
    make_vars = parse_makefile(get_makefile_filename())

    cc_cmdline = (make_vars["CXX"].split()
            + make_vars["CFLAGS"].split()
            + make_vars["CFLAGSFORSHARED"].split())
    object_names = [
            oname for oname in make_vars['OBJECT_OBJS'].split()
            if "(" not in oname and ")" not in oname]

    object_suffix = '.' + object_names[0].split('.')[1]

    cflags = []
    defines = []
    undefines = []

    for cflag in cc_cmdline[1:]:
        if cflag.startswith("-D"):
            defines.append(cflag[2:])
        elif cflag.startswith("-U"):
            undefines.append(cflag[2:])
        else:
            cflags.append(cflag)

    # on Mac OS X, "libraries" can also be "frameworks"
    libraries = []
    for lib in make_vars["LIBS"].split():
        if lib.startswith("-l"):
            libraries.append(strip_prefix("-l", lib))
        else:
            cflags.append(lib)

    return dict(
            cc=cc_cmdline[0],
            ld=make_vars["LDSHARED"].split()[0],
            cflags=cflags,
            ldflags=(
                make_vars["LDSHARED"].split()[1:]
                + make_vars["LINKFORSHARED"].split()
                ),
            libraries=libraries,
            include_dirs=[
                make_vars["INCLUDEPY"]
                ],
            library_dirs=[make_vars["LIBDIR"]],
            so_ext=make_vars["SO"] if 'SO' in make_vars else '.so',
            o_ext=object_suffix,
            defines=defines,
            undefines=undefines,
            )


def call_capture_output(*args):
    from pytools.prefork import call_capture_output
    import sys

    encoding = sys.getdefaultencoding()
    result, stdout, stderr = call_capture_output(*args)
    return result, stdout.decode(encoding), stderr.decode(encoding)


def guess_toolchain():
    """Guess and return a :class:`Toolchain` instance.

    Raise :exc:`ToolchainGuessError` if no toolchain could be found.
    """
    kwargs = _guess_toolchain_kwargs_from_python_config()
    result, version, stderr = call_capture_output([kwargs["cc"], "--version"])
    if result != 0:
        raise ToolchainGuessError("compiler version query failed: "+stderr)

    if "Free Software Foundation" in version:
        if "-Wstrict-prototypes" in kwargs["cflags"]:
            kwargs["cflags"].remove("-Wstrict-prototypes")
        if "darwin" in version:
            # Are we running in 32-bit mode?
            # The python interpreter may have been compiled as a Fat binary
            # So we need to check explicitly how we're running
            # And update the cflags accordingly
            import sys
            if sys.maxsize == 0x7fffffff:
                kwargs["cflags"].extend(['-arch', 'i386'])

        return GCCToolchain(**kwargs)
    elif "Apple LLVM" in version and "clang" in version:
        if "-Wstrict-prototypes" in kwargs["cflags"]:
            kwargs["cflags"].remove("-Wstrict-prototypes")
        if "darwin" in version:
            # Are we running in 32-bit mode?
            # The python interpreter may have been compiled as a Fat binary
            # So we need to check explicitly how we're running
            # And update the cflags accordingly
            import sys
            if sys.maxsize == 0x7fffffff:
                kwargs["cflags"].extend(['-arch', 'i386'])

        return GCCToolchain(**kwargs)
    else:
        raise ToolchainGuessError("unknown compiler")


def guess_nvcc_toolchain():
    gcc_kwargs = _guess_toolchain_kwargs_from_python_config()

    kwargs = dict(
            cc="nvcc",
            ldflags=[],
            libraries=gcc_kwargs["libraries"],
            cflags=["-Xcompiler", ",".join(gcc_kwargs["cflags"])],
            include_dirs=gcc_kwargs["include_dirs"],
            library_dirs=gcc_kwargs["library_dirs"],
            so_ext=gcc_kwargs["so_ext"],
            o_ext=gcc_kwargs["o_ext"],
            defines=gcc_kwargs["defines"],
            undefines=gcc_kwargs["undefines"],
            )
    kwargs.setdefault("undefines", []).append("__BLOCKS__")
    kwargs["cc"] = "nvcc"

    return NVCCToolchain(**kwargs)

# }}}

# vim: foldmethod=marker<|MERGE_RESOLUTION|>--- conflicted
+++ resolved
@@ -272,13 +272,8 @@
         return Toolchain.abi_id(self) + [self._cmdline([])]
 
     def with_optimization_level(self, level, debug=False, **extra):
-<<<<<<< HEAD
-        def remove_prefix(line, prefix):
-            return [f for f in line if not f.startswith(prefix)]
-=======
         def remove_prefix(flags, prefix):
             return [f for f in flags if not f.startswith(prefix)]
->>>>>>> ff6ad8da
 
         cflags = self.cflags
         for pfx in ["-O", "-g", "-march", "-mtune", "-DNDEBUG"]:
